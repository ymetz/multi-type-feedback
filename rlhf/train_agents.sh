--- conflicted
+++ resolved
@@ -15,11 +15,7 @@
       for j in "${!feedback_types[@]}"; do
           export CUDA_VISIBLE_DEVICES=${cuda_devices[$j]}
           echo "Train Agent for ${envs[$i]} and FB Type ${feedback_types[$j]} with CUDA_VISIBLE_DEVICES=${cuda_devices[$j]}"
-<<<<<<< HEAD
-          python rlhf/train_agent_2.py --algorithm ppo --environment ${envs[$i]} --feedback-type ${feedback_types[$j]} &
-=======
-          python rlhf/train_agent_2.py --algorithm ppo --environment ${envs[$i]} --feedback-type ${feedback_types[$j]} --seed ${seeds[$seed]} &
->>>>>>> 19f5245d
+              python rlhf/train_agent_2.py --algorithm ppo --environment ${envs[$i]} --feedback-type ${feedback_types[$j]} --seed ${seeds[$seed]} &
       done
     done
     # Wait for all training processes to finish
