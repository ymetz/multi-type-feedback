--- conflicted
+++ resolved
@@ -7,11 +7,7 @@
 envs=("Ant-v5" "Swimmer-v5" "HalfCheetah-v5" "Hopper-v5" "procgen-coinrun-v0" "procgen-miner-v0" "ALE/MsPacman-v5" "ALE/BeamRider-v5" "ALE/Enduro-v5" "ALE/Pong-v5")
 cuda_devices=(0 0 0 1 1 2 2 3 3 4 4)
 save_freqs=(50000 50000 50000 50000 1250000 1250000 500000 500000 500000 500000)
-<<<<<<< HEAD
 seeds=(1789 1687123 12 912391 330)
-=======
-seeds=(1789 330 12)
->>>>>>> 01a9d747
 
 # Loop over the environments and CUDA devices
 for seed in "${!seeds[@]}"; do
